{include file='redirect.tpl'}
{include file='head.tpl'}
{include file='mainmenu.tpl'}
{include file='status.tpl'}

<div class="panel panel-primary">
	<div class="panel-heading">
		<h2 class="panel-title">Agregar Problema</h2>
	</div>
	<div class="panel-body">
		<div class="wait_for_ajax" id="problems_list" >
		</div>
		<form class="form" id="add-problem-form">
			<div class="form-group">
				<label for="contests">Concursos</label>
				<select class='form-control' name='contests' id='contests'>
					<option value=""></option>				
				</select>
			</div>
			
			<div class="form-group">
				<label for="problems">Problemas</label>
				<select class='form-control' name='problems' id='problems'>
					<option value=""></option>				
				</select>
			</div>
			
			<div class="form-group">
				<label for="points">Puntos que vale el problema</label>
				<input id='points' name='points' size="3" value="100" class="form-control" />
			</div>
			
			<div class="form-group">
				<label for="order">Orden en el concurso</label>
				<input id='order' name='order' value='1' size="2" class="form-control" />
			</div>
			
			<div class="form-group">
				<input id='' name='request' value='submit' type='hidden'>
				<button type='submit' class="btn btn-primary">Agregar problema</button>
			</div>
		</form>
	</div>	
</div>
			
<script>	
	(function(){		
		$('#add-problem-form').submit(function() {
			contestAlias = $('select#contests').val();
			problemAlias = $('select#problems').val();
			points = $('input#points').val();
			order = $('input#order').val();
			
			omegaup.addProblemToContest(contestAlias, order, problemAlias, points, function(response){
				if (response.status == "ok") {
<<<<<<< HEAD
					$('#status').text("Problema agregado con éxito");
					$('#status').addClass("alert-success");
					$('#status').slideDown();
					return;
				} else {
					$('#status').text("Error agregando problema: " + response.error);
					$('#status').addClass("alert-danger");
					$('#status').slideDown();
=======
					OmegaUp.ui.success("Problem successfully added!");
					$('div.post.footer').show();
					return;
				} else {
					OmegaUp.ui.error(response.error || 'Error');
>>>>>>> f2e8756f
				}
			});
			
			return false; // Prevent page refresh
		});
	
		omegaup.getProblems(function(problems) {					
			// Got the problems, lets populate the dropdown with them			
			for (var i = 0; i < problems.results.length; i++) {
				problem = problems.results[i];							
				$('select#problems').append($('<option></option>').attr('value', problem.alias).text(problem.title));
			}			
			
			omegaup.getMyContests(function(contests) {					
				// Got the contests, lets populate the dropdown with them			
				for (var i = 0; i < contests.results.length; i++) {
					contest = contests.results[i];							
					$('select#contests').append($('<option></option>').attr('value', contest.alias).text(contest.title));
				}
				
				// If we have a contest in GET, then get it
				{IF isset($smarty.get.contest)}
				$('select#contests').each(function() {
					$('option', this).each(function() {
						if($(this).val() == "{$smarty.get.contest}") {
							$(this).attr('selected', 'selected');
							$('select#contests').trigger('change');
						}
					});
				});
				{/IF}
		
				// If we have a problem in GET, then get it
				{IF isset($smarty.get.problem)}
				$('select#problems').each(function() {
					$('option', this).each(function() {
						if($(this).val() == "{$smarty.get.problem}") {
							$(this).attr('selected', 'selected');
							$('select#problems').trigger('change');
						}
					});
				});
				{/IF}
			});	
						
			$("#problems_list").removeClass("wait_for_ajax");
		});	
		
	})();
</script><|MERGE_RESOLUTION|>--- conflicted
+++ resolved
@@ -53,22 +53,11 @@
 			
 			omegaup.addProblemToContest(contestAlias, order, problemAlias, points, function(response){
 				if (response.status == "ok") {
-<<<<<<< HEAD
-					$('#status').text("Problema agregado con éxito");
-					$('#status').addClass("alert-success");
-					$('#status').slideDown();
-					return;
-				} else {
-					$('#status').text("Error agregando problema: " + response.error);
-					$('#status').addClass("alert-danger");
-					$('#status').slideDown();
-=======
 					OmegaUp.ui.success("Problem successfully added!");
 					$('div.post.footer').show();
 					return;
 				} else {
 					OmegaUp.ui.error(response.error || 'Error');
->>>>>>> f2e8756f
 				}
 			});
 			
