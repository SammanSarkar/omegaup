--- conflicted
+++ resolved
@@ -31,56 +31,18 @@
 <script type="text/html" id="course-info-template">
 <div id="intro-page" class="course">
 	<div class="panel">
-		<!-- <div class="panel-heading">
-			<h2 class="panel-title" >{#courseContents#}</h2>
-		</div> -->
 		<div class="page-header">
 			<a style="text-decoration:none"><h1 id="title" data-bind="text: name"></h1></a>
 			<p id="description" data-bind="text: description" class='container'></p>
 		</div>
 		<div class="panel-body table-responsive">
 			<div id="course-contents">
-<<<<<<< HEAD
-				<h2 id="title" data-bind="text: name"></h2>
-				<p id="description" data-bind="text: description"></p>
                 <span data-bind="template: { name: 'assignments-list',
                                              data: { header: '{#wordsHomework#}',
                                                      assignment: homework } } "></span>
                 <span data-bind="template: { name: 'assignments-list',
                                              data: { header: '{#wordsTest#}',
                                                      assignment: test } } "></span>
-=======
-				<h3>{#wordsHomework#}</h3>
-				<table class="assignments-list table table-striped table-hover">
-					<thead><tr>
-						<th>{#wordsAssignment#}Assignment</th>
-						<th class="time">{#wordsStartTime#}</th>
-						<th class="time">{#wordsEndTime#}</th>
-					</tr></thead>
-					<tbody data-bind="foreach: homework">
-						<tr>
-							<td data-bind="text: name" />
-							<td data-bind="text: startTime" />
-							<td data-bind="text: finishTime" />
-						</tr>
-					</tbody>
-				</table>
-				<h3>{#wordsTest#}</h3>
-				<table class="test-list table table-striped table-hover">
-					<thead><tr>
-						<th>{#wordsAssignment#}Assignment</th>
-						<th class="time">{#wordsStartTime#}</th>
-						<th class="time">{#wordsEndTime#}</th>
-					</tr></thead>
-					<tbody data-bind="foreach: test">
-						<tr>
-							<td data-bind="text: name" />
-							<td data-bind="text: startTime" />
-							<td data-bind="text: finishTime" />
-						</tr>
-					</tbody>
-				</table>
->>>>>>> 9269a661
 			</div>
 		</div>
 	</div>
