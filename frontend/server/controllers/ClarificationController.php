<?php

/**
 * Description of ClarificationController
 *
 * @author joemmanuel
 */
class ClarificationController extends Controller {
	private static $contest;
	private static $problem;
	private static $clarification;

	/**
	 * Validate the request of apiCreate
	 * 
	 * @param Request $r
	 * @throws InvalidDatabaseOperationException
	 * @throws NotFoundException
	 */
	private static function validateCreate(Request $r) {
		Validators::isStringNonEmpty($r["contest_alias"], "contest_alias");
		Validators::isStringNonEmpty($r["problem_alias"], "problem_alias");
		Validators::isStringNonEmpty($r["message"], "message");

		try {
			self::$contest = ContestsDAO::getByAlias($r["contest_alias"]);
			self::$problem = ProblemsDAO::getByAlias($r["problem_alias"]);
		} catch (Exception $e) {
			throw new InvalidDatabaseOperationException($e);
		}

		if (is_null(self::$contest)) {
			throw new NotFoundException("Contest provided does not exists");
		}

		if (is_null(self::$problem)) {
			throw new NotFoundException("Problem provided does not exists");
		}

		// Is the combination contest_id and problem_id valid?        
		if (is_null(ContestProblemsDAO::getByPK(self::$contest->getContestId(), self::$problem->getProblemId()))) {
			throw new NotFoundException();
		}
	}

	/**
	 * Creates a Clarification
	 * 
	 * @param Request $r
	 * @return array
	 * @throws InvalidDatabaseOperationException
	 */
	public static function apiCreate(Request $r) {
		// Authenticate user
		self::authenticateRequest($r);

		// Validate request
		self::validateCreate($r);

		$response = array();

		$clarification = new Clarifications(array(
					"author_id" => $r["current_user_id"],
					"contest_id" => self::$contest->getContestId(),
					"problem_id" => self::$problem->getProblemId(),
					"message" => $r["message"],
					"public" => '0'
				));

		// Insert new Clarification
		try {
			// Save the clarification object with data sent by user to the database
			ClarificationsDAO::save($clarification);
		} catch (Exception $e) {
			// Operation failed in the data layer
			throw new InvalidDatabaseOperationException($e);
		}

		$response["clarification_id"] = $clarification->getClarificationId();
		$response["status"] = "ok";

		return $response;
	}

	/**
	 * Validate Details API request
	 * 
	 * @param Request $r
	 * @throws InvalidDatabaseOperationException
	 * @throws NotFoundException
	 * @throws ForbiddenAccessException
	 */
	private static function validateDetails(Request $r) {
		Validators::isNumber($r["clarification_id"], "clarification_id");

		// Check that the clarification actually exists
		try {
			self::$clarification = ClarificationsDAO::getByPK($r["clarification_id"]);
		} catch (Exception $e) {
			throw new InvalidDatabaseOperationException($e);
		}

		if (is_null(self::$clarification)) {
			throw new NotFoundException();
		}

		// If the clarification is private, verify that our user is invited or is contest director               
		if (self::$clarification->getPublic() === '0') {
			if (!(Authorization::CanViewClarification($r["current_user_id"], self::$clarification))) {
				throw new ForbiddenAccessException();
			}
		}
	}

	/**
	 * API for getting a clarification
	 * 
	 * @param Request $r
	 * @return array
	 */
	public static function apiDetails(Request $r) {
		// Authenticate the user
		self::authenticateRequest($r);

		// Validate request
		self::validateDetails($r);

		// Create array of relevant columns
		$relevant_columns = array("message", "answer", "time", "problem_id", "contest_id");

		// Add the clarificatoin the response
		$response = self::$clarification->asFilteredArray($relevant_columns);
		$response["status"] = "ok";

		return $response;
	}

	/**
	 * Validate update API request
	 * 
	 * @param Request $r
	 * @throws InvalidDatabaseOperationException
	 * @throws ForbiddenAccessException
	 */
	private static function validateUpdate(Request $r) {
<<<<<<< HEAD
		Validators::isNumber($r["clarification_id"], "clarification_id");
=======

		Validators::isNumber($r["clarification_id"], "clarificaion_id");
>>>>>>> 994606fb
		Validators::isStringNonEmpty($r["answer"], "answer", false /* not required */);
		Validators::isInEnum($r["public"], "public", array('0', '1'), false /* not required */);
		Validators::isStringNonEmpty($r["message"], "message", false /* not required */);

		// Check that clarification exists
		try {
			$r["clarification"] = ClarificationsDAO::getByPK($r["clarification_id"]);
		} catch (Exception $e) {
			throw new InvalidDatabaseOperationException($e);
		}

		if (!Authorization::CanEditClarification($r["current_user_id"], $r["clarification"])) {
			throw new ForbiddenAccessException();
		}
	}

	/**
	 * Update a clarification
	 * 
	 * @param Request $r
	 * @return array
	 * @throws InvalidDatabaseOperationException
	 */
	public static function apiUpdate(Request $r) {
<<<<<<< HEAD
=======

>>>>>>> 994606fb
		// Authenticate user
		self::authenticateRequest($r);

		// Validate request 
		self::validateUpdate($r);

		// Update clarification        		
		if (!is_null($r["message"])) {
			$r["clarification"]->setMessage($r["message"]);
		}
		if (!is_null($r["answer"])) {
			$r["clarification"]->setAnswer($r["answer"]);
		}
		if (!is_null($r["clarification"])) {
			$r["clarification"]->setPublic($r["public"]);
		}

		// Let DB handle time update
		$r["clarification"]->setTime(NULL);

		// Save the clarification
		try {
			ClarificationsDAO::save($r["clarification"]);
		} catch (Exception $e) {
			// Operation failed in the data layer
			throw new InvalidDatabaseOperationException($e);
		}

		$response = array();
		$response["status"] = "ok";

		return $response;
	}
<<<<<<< HEAD
}
=======

}
>>>>>>> 994606fb
<|MERGE_RESOLUTION|>--- conflicted
+++ resolved
@@ -6,6 +6,7 @@
  * @author joemmanuel
  */
 class ClarificationController extends Controller {
+
 	private static $contest;
 	private static $problem;
 	private static $clarification;
@@ -18,6 +19,7 @@
 	 * @throws NotFoundException
 	 */
 	private static function validateCreate(Request $r) {
+
 		Validators::isStringNonEmpty($r["contest_alias"], "contest_alias");
 		Validators::isStringNonEmpty($r["problem_alias"], "problem_alias");
 		Validators::isStringNonEmpty($r["message"], "message");
@@ -143,12 +145,8 @@
 	 * @throws ForbiddenAccessException
 	 */
 	private static function validateUpdate(Request $r) {
-<<<<<<< HEAD
-		Validators::isNumber($r["clarification_id"], "clarification_id");
-=======
 
 		Validators::isNumber($r["clarification_id"], "clarificaion_id");
->>>>>>> 994606fb
 		Validators::isStringNonEmpty($r["answer"], "answer", false /* not required */);
 		Validators::isInEnum($r["public"], "public", array('0', '1'), false /* not required */);
 		Validators::isStringNonEmpty($r["message"], "message", false /* not required */);
@@ -173,10 +171,7 @@
 	 * @throws InvalidDatabaseOperationException
 	 */
 	public static function apiUpdate(Request $r) {
-<<<<<<< HEAD
-=======
-
->>>>>>> 994606fb
+
 		// Authenticate user
 		self::authenticateRequest($r);
 
@@ -210,9 +205,5 @@
 
 		return $response;
 	}
-<<<<<<< HEAD
-}
-=======
-
-}
->>>>>>> 994606fb
+
+}